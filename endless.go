package endless

import (
	"crypto/tls"
<<<<<<< HEAD
	"errors"
	"flag"
=======
>>>>>>> 56dacfd0
	"fmt"
	"log"
	"net"
	"net/http"
	"os"
	"os/exec"
	"os/signal"
	"runtime"
	"strings"
	"sync"
	"syscall"
	"time"

	// "github.com/fvbock/uds-go/introspect"
)

const (
	PRE_SIGNAL = iota
	POST_SIGNAL

	STATE_INIT
	STATE_RUNNING
	STATE_SHUTTING_DOWN
	STATE_TERMINATE
)

var (
	runningServerReg     sync.RWMutex
	runningServers       map[string]*endlessServer
	runningServersOrder  []string
	socketPtrOffsetMap   map[string]uint
	runningServersForked bool

	DefaultReadTimeOut    time.Duration
	DefaultWriteTimeOut   time.Duration
	DefaultMaxHeaderBytes int
	DefaultHammerTime     time.Duration

	isChild     bool
	socketOrder string

	hookableSignals []os.Signal
)

func init() {
<<<<<<< HEAD
	flag.BoolVar(&isChild, "continue", false, "listen on open fd (after forking)")
	flag.StringVar(&socketOrder, "socketorder", "", "previous initialization order - used when more than one listener was started")

	runningServerReg = sync.RWMutex{}
=======
	runningServerReg = sync.Mutex{}
>>>>>>> 56dacfd0
	runningServers = make(map[string]*endlessServer)
	runningServersOrder = []string{}
	socketPtrOffsetMap = make(map[string]uint)

	DefaultMaxHeaderBytes = 0 // use http.DefaultMaxHeaderBytes - which currently is 1 << 20 (1MB)

	// after a restart the parent will finish ongoing requests before
	// shutting down. set to a negative value to disable
	DefaultHammerTime = 60 * time.Second

	hookableSignals = []os.Signal{
		syscall.SIGHUP,
		syscall.SIGUSR1,
		syscall.SIGUSR2,
		syscall.SIGINT,
		syscall.SIGTERM,
		syscall.SIGTSTP,
	}
}

type endlessServer struct {
	http.Server
	EndlessListener  net.Listener
	SignalHooks      map[int]map[os.Signal][]func()
	tlsInnerListener *endlessListener
	wg               sync.WaitGroup
	sigChan          chan os.Signal
	isChild          bool
	state            uint8
	lock             *sync.RWMutex
	BeforeBegin      func(add string)
}

/*
NewServer returns an intialized endlessServer Object. Calling Serve on it will
actually "start" the server.
*/
func NewServer(addr string, handler http.Handler) (srv *endlessServer) {
	runningServerReg.Lock()
	defer runningServerReg.Unlock()

	socketOrder = os.Getenv("ENDLESS_SOCKET_ORDER")
	isChild = os.Getenv("ENDLESS_CONTINUE") != ""

	if len(socketOrder) > 0 {
		for i, addr := range strings.Split(socketOrder, ",") {
			socketPtrOffsetMap[addr] = uint(i)
		}
	} else {
		socketPtrOffsetMap[addr] = uint(len(runningServersOrder))
	}

	srv = &endlessServer{
		wg:      sync.WaitGroup{},
		sigChan: make(chan os.Signal),
		isChild: isChild,
		SignalHooks: map[int]map[os.Signal][]func(){
			PRE_SIGNAL: map[os.Signal][]func(){
				syscall.SIGHUP:  []func(){},
				syscall.SIGUSR1: []func(){},
				syscall.SIGUSR2: []func(){},
				syscall.SIGINT:  []func(){},
				syscall.SIGTERM: []func(){},
				syscall.SIGTSTP: []func(){},
			},
			POST_SIGNAL: map[os.Signal][]func(){
				syscall.SIGHUP:  []func(){},
				syscall.SIGUSR1: []func(){},
				syscall.SIGUSR2: []func(){},
				syscall.SIGINT:  []func(){},
				syscall.SIGTERM: []func(){},
				syscall.SIGTSTP: []func(){},
			},
		},
		state: STATE_INIT,
		lock:  &sync.RWMutex{},
	}

	srv.Server.Addr = addr
	srv.Server.ReadTimeout = DefaultReadTimeOut
	srv.Server.WriteTimeout = DefaultWriteTimeOut
	srv.Server.MaxHeaderBytes = DefaultMaxHeaderBytes
	srv.Server.Handler = handler

	srv.BeforeBegin = func(addr string) {
		log.Println(syscall.Getpid(), addr)
	}

	runningServersOrder = append(runningServersOrder, addr)
	runningServers[addr] = srv

	return
}

/*
ListenAndServe listens on the TCP network address addr and then calls Serve
with handler to handle requests on incoming connections. Handler is typically
nil, in which case the DefaultServeMux is used.
*/
func ListenAndServe(addr string, handler http.Handler) error {
	server := NewServer(addr, handler)
	return server.ListenAndServe()
}

/*
ListenAndServeTLS acts identically to ListenAndServe, except that it expects
HTTPS connections. Additionally, files containing a certificate and matching
private key for the server must be provided. If the certificate is signed by a
certificate authority, the certFile should be the concatenation of the server's
certificate followed by the CA's certificate.
*/
func ListenAndServeTLS(addr string, certFile string, keyFile string, handler http.Handler) error {
	server := NewServer(addr, handler)
	return server.ListenAndServeTLS(certFile, keyFile)
}

func (srv *endlessServer) getState() uint8 {
	srv.lock.RLock()
	defer srv.lock.RUnlock()

	return srv.state
}

func (srv *endlessServer) setState(st uint8) {
	srv.lock.Lock()
	defer srv.lock.Unlock()

	srv.state = st
}

/*
Serve accepts incoming HTTP connections on the listener l, creating a new
service goroutine for each. The service goroutines read requests and then call
handler to reply to them. Handler is typically nil, in which case the
DefaultServeMux is used.

In addition to the stl Serve behaviour each connection is added to a
sync.Waitgroup so that all outstanding connections can be served before shutting
down the server.
*/
func (srv *endlessServer) Serve() (err error) {
	defer log.Println(syscall.Getpid(), "Serve() returning...")
	srv.setState(STATE_RUNNING)
	err = srv.Server.Serve(srv.EndlessListener)
	log.Println(syscall.Getpid(), "Waiting for connections to finish...")
	srv.wg.Wait()
	srv.setState(STATE_TERMINATE)
	return
}

/*
ListenAndServe listens on the TCP network address srv.Addr and then calls Serve
to handle requests on incoming connections. If srv.Addr is blank, ":http" is
used.
*/
func (srv *endlessServer) ListenAndServe() (err error) {
	addr := srv.Addr
	if addr == "" {
		addr = ":http"
	}

	go srv.handleSignals()

	l, err := srv.getListener(addr)
	if err != nil {
		log.Println(err)
		return
	}

	srv.EndlessListener = newEndlessListener(l, srv)

	if srv.isChild {
		syscall.Kill(syscall.Getppid(), syscall.SIGTERM)
	}

	srv.BeforeBegin(srv.Addr)

	return srv.Serve()
}

/*
ListenAndServeTLS listens on the TCP network address srv.Addr and then calls
Serve to handle requests on incoming TLS connections.

Filenames containing a certificate and matching private key for the server must
be provided. If the certificate is signed by a certificate authority, the
certFile should be the concatenation of the server's certificate followed by the
CA's certificate.

If srv.Addr is blank, ":https" is used.
*/
func (srv *endlessServer) ListenAndServeTLS(certFile, keyFile string) (err error) {
	addr := srv.Addr
	if addr == "" {
		addr = ":https"
	}

	config := &tls.Config{}
	if srv.TLSConfig != nil {
		*config = *srv.TLSConfig
	}
	if config.NextProtos == nil {
		config.NextProtos = []string{"http/1.1"}
	}

	config.Certificates = make([]tls.Certificate, 1)
	config.Certificates[0], err = tls.LoadX509KeyPair(certFile, keyFile)
	if err != nil {
		return
	}

	go srv.handleSignals()

	l, err := srv.getListener(addr)
	if err != nil {
		log.Println(err)
		return
	}

	srv.tlsInnerListener = newEndlessListener(l, srv)
	srv.EndlessListener = tls.NewListener(srv.tlsInnerListener, config)

	if srv.isChild {
		syscall.Kill(syscall.Getppid(), syscall.SIGTERM)
	}

	log.Println(syscall.Getpid(), srv.Addr)
	return srv.Serve()
}

/*
getListener either opens a new socket to listen on, or takes the acceptor socket
it got passed when restarted.
*/
func (srv *endlessServer) getListener(laddr string) (l net.Listener, err error) {
	if srv.isChild {
		var ptrOffset uint = 0
		runningServerReg.RLock()
		defer runningServerReg.RUnlock()
		if len(socketPtrOffsetMap) > 0 {
			ptrOffset = socketPtrOffsetMap[laddr]
			// log.Println("laddr", laddr, "ptr offset", socketPtrOffsetMap[laddr])
		}

		f := os.NewFile(uintptr(3+ptrOffset), "")
		l, err = net.FileListener(f)
		if err != nil {
			err = fmt.Errorf("net.FileListener error: %v", err)
			return
		}
	} else {
		l, err = net.Listen("tcp", laddr)
		if err != nil {
			err = fmt.Errorf("net.Listen error: %v", err)
			return
		}
	}
	return
}

/*
handleSignals listens for os Signals and calls any hooked in function that the
user had registered with the signal.
*/
func (srv *endlessServer) handleSignals() {
	var sig os.Signal

	signal.Notify(
		srv.sigChan,
		hookableSignals...,
	)

	pid := syscall.Getpid()
	for {
		sig = <-srv.sigChan
		srv.signalHooks(PRE_SIGNAL, sig)
		switch sig {
		case syscall.SIGHUP:
			log.Println(pid, "Received SIGHUP. forking.")
			err := srv.fork()
			if err != nil {
				log.Println("Fork err:", err)
			}
		case syscall.SIGUSR1:
			log.Println(pid, "Received SIGUSR1.")
		case syscall.SIGUSR2:
			log.Println(pid, "Received SIGUSR2.")
			srv.hammerTime(0 * time.Second)
		case syscall.SIGINT:
			log.Println(pid, "Received SIGINT.")
			srv.shutdown()
		case syscall.SIGTERM:
			log.Println(pid, "Received SIGTERM.")
			srv.shutdown()
		case syscall.SIGTSTP:
			log.Println(pid, "Received SIGTSTP.")
		default:
			log.Printf("Received %v: nothing i care about...\n", sig)
		}
		srv.signalHooks(POST_SIGNAL, sig)
	}
}

func (srv *endlessServer) signalHooks(ppFlag int, sig os.Signal) {
	if _, notSet := srv.SignalHooks[ppFlag][sig]; !notSet {
		return
	}
	for _, f := range srv.SignalHooks[ppFlag][sig] {
		f()
	}
	return
}

/*
shutdown closes the listener so that no new connections are accepted. it also
starts a goroutine that will hammer (stop all running requests) the server
after DefaultHammerTime.
*/
func (srv *endlessServer) shutdown() {
	if srv.getState() != STATE_RUNNING {
		return
	}

	srv.setState(STATE_SHUTTING_DOWN)
	if DefaultHammerTime >= 0 {
		go srv.hammerTime(DefaultHammerTime)
	}
	// disable keep-alives on existing connections
	srv.SetKeepAlivesEnabled(false)
	err := srv.EndlessListener.Close()
	if err != nil {
		log.Println(syscall.Getpid(), "Listener.Close() error:", err)
	} else {
		log.Println(syscall.Getpid(), srv.EndlessListener.Addr(), "Listener closed.")
	}
}

/*
hammerTime forces the server to shutdown in a given timeout - whether it
finished outstanding requests or not. if Read/WriteTimeout are not set or the
max header size is very big a connection could hang...

srv.Serve() will not return until all connections are served. this will
unblock the srv.wg.Wait() in Serve() thus causing ListenAndServe(TLS) to
return.
*/
func (srv *endlessServer) hammerTime(d time.Duration) {
	defer func() {
		// we are calling srv.wg.Done() until it panics which means we called
		// Done() when the counter was already at 0 and we're done.
		// (and thus Serve() will return and the parent will exit)
		if r := recover(); r != nil {
			log.Println("WaitGroup at 0", r)
		}
	}()
	if srv.getState() != STATE_SHUTTING_DOWN {
		return
	}
	time.Sleep(d)
	log.Println("[STOP - Hammer Time] Forcefully shutting down parent")
	for {
		if srv.getState() == STATE_TERMINATE {
			break
		}
		srv.wg.Done()
		runtime.Gosched()
	}
}

func (srv *endlessServer) fork() (err error) {
	runningServerReg.Lock()
	defer runningServerReg.Unlock()

	// only one server isntance should fork!
	if runningServersForked {
		return errors.New("Another process already forked. Ignoring this one.")
	}

	runningServersForked = true

	var files = make([]*os.File, len(runningServers))
	var orderArgs = make([]string, len(runningServers))
	// get the accessor socket fds for _all_ server instances
	for _, srvPtr := range runningServers {
		// introspect.PrintTypeDump(srvPtr.EndlessListener)
		switch srvPtr.EndlessListener.(type) {
		case *endlessListener:
			// normal listener
			files[socketPtrOffsetMap[srvPtr.Server.Addr]] = srvPtr.EndlessListener.(*endlessListener).File()
		default:
			// tls listener
			files[socketPtrOffsetMap[srvPtr.Server.Addr]] = srvPtr.tlsInnerListener.File()
		}
		orderArgs[socketPtrOffsetMap[srvPtr.Server.Addr]] = srvPtr.Server.Addr
	}

	env := append(
		os.Environ(),
		"ENDLESS_CONTINUE=1",
	)
	if len(runningServers) > 1 {
		env = append(env, fmt.Sprintf(`ENDLESS_SOCKET_ORDER=%s`, strings.Join(orderArgs, ",")))
	}

	// log.Println(files)
	path := os.Args[0]
	var args []string
	if len(os.Args) > 1 {
		args = os.Args[1:]
	}

	cmd := exec.Command(path, args...)
	cmd.Stdout = os.Stdout
	cmd.Stderr = os.Stderr
	cmd.ExtraFiles = files
	cmd.Env = env

	// cmd.SysProcAttr = &syscall.SysProcAttr{
	// 	Setsid:  true,
	// 	Setctty: true,
	// 	Ctty:    ,
	// }

	err = cmd.Start()
	if err != nil {
		log.Fatalf("Restart: Failed to launch, error: %v", err)
	}

	return
}

type endlessListener struct {
	net.Listener
	stopped bool
	server  *endlessServer
}

func (el *endlessListener) Accept() (c net.Conn, err error) {
	tc, err := el.Listener.(*net.TCPListener).AcceptTCP()
	if err != nil {
		return
	}

	tc.SetKeepAlive(true)                  // see http.tcpKeepAliveListener
	tc.SetKeepAlivePeriod(3 * time.Minute) // see http.tcpKeepAliveListener

	c = endlessConn{
		Conn:   tc,
		server: el.server,
	}

	el.server.wg.Add(1)
	return
}

func newEndlessListener(l net.Listener, srv *endlessServer) (el *endlessListener) {
	el = &endlessListener{
		Listener: l,
		server:   srv,
	}

	return
}

func (el *endlessListener) Close() error {
	if el.stopped {
		return syscall.EINVAL
	}

	el.stopped = true
	return el.Listener.Close()
}

func (el *endlessListener) File() *os.File {
	// returns a dup(2) - FD_CLOEXEC flag *not* set
	tl := el.Listener.(*net.TCPListener)
	fl, _ := tl.File()
	return fl
}

type endlessConn struct {
	net.Conn
	server *endlessServer
}

func (w endlessConn) Close() error {
	err := w.Conn.Close()
	if err == nil {
		w.server.wg.Done()
	}
	return err
}

/*
RegisterSignalHook registers a function to be run PRE_SIGNAL or POST_SIGNAL for
a given signal. PRE or POST in this case means before or after the signal
related code endless itself runs
*/
func (srv *endlessServer) RegisterSignalHook(prePost int, sig os.Signal, f func()) (err error) {
	if prePost != PRE_SIGNAL && prePost != POST_SIGNAL {
		err = fmt.Errorf("Cannot use %v for prePost arg. Must be endless.PRE_SIGNAL or endless.POST_SIGNAL.", sig)
		return
	}
	for _, s := range hookableSignals {
		if s == sig {
			srv.SignalHooks[prePost][sig] = append(srv.SignalHooks[prePost][sig], f)
			return
		}
	}
	err = fmt.Errorf("Signal %v is not supported.", sig)
	return
}<|MERGE_RESOLUTION|>--- conflicted
+++ resolved
@@ -2,11 +2,7 @@
 
 import (
 	"crypto/tls"
-<<<<<<< HEAD
 	"errors"
-	"flag"
-=======
->>>>>>> 56dacfd0
 	"fmt"
 	"log"
 	"net"
@@ -52,14 +48,7 @@
 )
 
 func init() {
-<<<<<<< HEAD
-	flag.BoolVar(&isChild, "continue", false, "listen on open fd (after forking)")
-	flag.StringVar(&socketOrder, "socketorder", "", "previous initialization order - used when more than one listener was started")
-
 	runningServerReg = sync.RWMutex{}
-=======
-	runningServerReg = sync.Mutex{}
->>>>>>> 56dacfd0
 	runningServers = make(map[string]*endlessServer)
 	runningServersOrder = []string{}
 	socketPtrOffsetMap = make(map[string]uint)
